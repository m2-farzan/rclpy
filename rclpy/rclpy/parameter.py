--- conflicted
+++ resolved
@@ -274,11 +274,7 @@
     Will load all parameters if ``target_nodes`` is None or empty.
 
     :raises RuntimeError: if a target node is not in the file
-<<<<<<< HEAD
-    :raises RuntimeError: if the file is not in the same format as provided by ros2 param dump
-=======
     :raises RuntimeError: if the is not a valid ROS parameter file
->>>>>>> bbf43c46
 
     :param parameter_file: Path to the YAML file to load parameters from.
     :param use_wildcard: Use wildcard matching for the target nodes.
@@ -313,13 +309,7 @@
         for n in param_keys:
             value = param_file[n]
             if type(value) != dict or 'ros__parameters' not in value:
-<<<<<<< HEAD
-                raise RuntimeError('Invalid structure of parameter file for node {}'
-                                   'expected same format as provided by ros2 param dump'
-                                   .format(n))
-=======
                 raise RuntimeError(f'YAML file is not a valid ROS parameter file for node {n}')
->>>>>>> bbf43c46
             param_dict.update(value['ros__parameters'])
         return _unpack_parameter_dict(namespace, param_dict)
 
